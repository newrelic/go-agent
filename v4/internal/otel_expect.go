--- conflicted
+++ resolved
@@ -8,7 +8,6 @@
 
 	"go.opentelemetry.io/otel/api/kv"
 	"go.opentelemetry.io/otel/api/trace/testtrace"
-	"google.golang.org/grpc/codes"
 )
 
 // OpenTelemetryExpect implements internal.Expect for use in testing.
@@ -55,17 +54,6 @@
 				name, want.Kind, kind)
 		}
 	}
-	if want.StatusCode != MatchAnyStatusCode {
-		code := span.StatusCode()
-		if want.StatusCode == MatchAnyErrorStatusCode {
-			if code == 0 {
-				return fmt.Errorf("Status code for span '%s' should have been >0", name)
-			}
-		} else if codes.Code(want.StatusCode) != code {
-			return fmt.Errorf("Incorrect status code for span '%s':\n\texpect=%d actual=%d",
-				name, want.StatusCode, code)
-		}
-	}
 	if !want.SkipAttrsTest && want.Attributes != nil {
 		foundAttrs := span.Attributes()
 		if exactAttrs && len(foundAttrs) != len(want.Attributes) {
@@ -82,6 +70,10 @@
 				return fmt.Errorf("Attr '%s' not found on span '%s'", k, name)
 			}
 		}
+	}
+	if code := span.StatusCode(); want.StatusCode != code {
+		return fmt.Errorf("Incorrect status code for span '%s':\n\texpect=%d actual=%d",
+			name, want.StatusCode, code)
 	}
 	return nil
 }
@@ -157,8 +149,7 @@
 				}
 			}
 			span := WantSpan{
-				Name:       name,
-				StatusCode: MatchAnyStatusCode,
+				Name: name,
 			}
 			e.expectSpanPresent(t, span, true)
 		} else if strings.HasPrefix(metric.Name, "OtherTransaction/Go/") {
@@ -169,8 +160,7 @@
 				}
 			}
 			span := WantSpan{
-				Name:       name,
-				StatusCode: MatchAnyStatusCode,
+				Name: name,
 			}
 			e.expectSpanPresent(t, span, true)
 		} else if strings.HasPrefix(metric.Name, "External/") {
@@ -276,14 +266,11 @@
 		Name:     want.Name,
 		ParentID: MatchNoParent,
 	}
-<<<<<<< HEAD
+
 	if want.NumErrors > 0 {
 		exp.StatusCode = MatchAnyErrorStatusCode
 	}
-	if err := spansMatch(exp, spans[len(spans)-1]); err != nil {
-=======
-	if err := spansMatch(exp, spans[0], true); err != nil {
->>>>>>> 1087252c
+	if err := spansMatch(exp, spans[len(spans)-1], true); err != nil {
 		t.Error(err)
 	}
 }
