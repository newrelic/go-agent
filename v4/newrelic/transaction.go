--- conflicted
+++ resolved
@@ -7,15 +7,12 @@
 	"context"
 	"net/http"
 	"net/url"
-	"strconv"
+	"strings"
 	"sync"
 	"time"
 
-	"go.opentelemetry.io/otel/api/kv"
 	"go.opentelemetry.io/otel/api/propagation"
-	"go.opentelemetry.io/otel/api/standard"
 	"go.opentelemetry.io/otel/api/trace"
-	"google.golang.org/grpc/codes"
 )
 
 // Transaction instruments one logical unit of work: either an inbound web
@@ -25,12 +22,11 @@
 // All methods on Transaction are nil safe. Therefore, a nil Transaction
 // pointer can be safely used as a mock.
 type Transaction struct {
-	app         *Application
-	rootSpan    *span
-	thread      *thread
-	ended       bool
-	name        string
-	wroteHeader bool
+	app      *Application
+	rootSpan *span
+	thread   *thread
+	ended    bool
+	name     string
 }
 
 type thread struct {
@@ -71,7 +67,7 @@
 	if txn.isEnded() {
 		return
 	}
-	txn.getRootSpan().end()
+	txn.rootSpan.end()
 	txn.thread.Lock()
 	txn.ended = true
 	txn.thread.Unlock()
@@ -83,33 +79,8 @@
 	return txn.ended
 }
 
-<<<<<<< HEAD
-func (txn *Transaction) hdrWritten() bool {
-	txn.thread.Lock()
-	defer txn.thread.Unlock()
-	return txn.wroteHeader
-}
-
-func (txn *Transaction) getRootSpan() *span {
-	if txn == nil {
-		return nil
-	}
-	if txn.thread == nil {
-		return nil
-	}
-	txn.thread.Lock()
-	defer txn.thread.Unlock()
-	return txn.rootSpan
-}
-
-func (txn *Transaction) setRootSpan(span *span) {
-	txn.thread.Lock()
-	txn.rootSpan = span
-	defer txn.thread.Unlock()
-=======
 func (txn *Transaction) canLog() bool {
 	return txn != nil && txn.thread != nil
->>>>>>> 1087252c
 }
 
 // Ignore prevents this transaction's data from being recorded.
@@ -167,11 +138,13 @@
 // For more information, see:
 // https://docs.newrelic.com/docs/agents/manage-apm-agents/agent-metrics/collect-custom-attributes
 func (txn *Transaction) AddAttribute(key string, value interface{}) {
-	root := txn.getRootSpan()
-	if root == nil {
-		return
-	}
-	root.Span.SetAttribute(key, value)
+	if txn == nil {
+		return
+	}
+	if txn.rootSpan == nil {
+		return
+	}
+	txn.rootSpan.Span.SetAttribute(key, value)
 }
 
 // SetWebRequestHTTP marks the transaction as a web transaction.  If
@@ -180,26 +153,18 @@
 // present, the agent will look for distributed tracing headers using
 // Transaction.AcceptDistributedTraceHeaders.
 func (txn *Transaction) SetWebRequestHTTP(r *http.Request) {
-	// TODO: test all these nil checks, here and the other set methods
 	if r == nil {
-		return
-	}
-	txn.AcceptDistributedTraceHeaders(TransportUnknown, r.Header)
-
-	root := txn.getRootSpan()
-	if root == nil {
-		return
-	}
-	addTxnHTTPRequestAttributes(r, root.Span.SetAttributes)
-}
-
-func addTxnHTTPRequestAttributes(req *http.Request, setter func(...kv.KeyValue)) {
-	if req.URL == nil {
-		req.URL = new(url.URL)
-	}
-	setter(standard.EndUserAttributesFromHTTPRequest(req)...)
-	setter(standard.HTTPServerAttributesFromHTTPRequest("", "", req)...)
-	setter(standard.NetAttributesFromHTTPRequest("tcp", req)...)
+		txn.SetWebRequest(WebRequest{})
+		return
+	}
+	wr := WebRequest{
+		Header:    r.Header,
+		URL:       r.URL,
+		Method:    r.Method,
+		Transport: transport(r),
+		Host:      r.Host,
+	}
+	txn.SetWebRequest(wr)
 }
 
 // SetWebRequest marks the transaction as a web transaction.  SetWebRequest
@@ -209,43 +174,16 @@
 // Use Transaction.SetWebRequestHTTP if you have a *http.Request.
 func (txn *Transaction) SetWebRequest(r WebRequest) {
 	txn.AcceptDistributedTraceHeaders(r.Transport, r.Header)
-
-	root := txn.getRootSpan()
-	if root == nil {
-		return
-	}
-	addTxnWebRequestAttributes(r, root.Span.SetAttributes)
-}
-
-func addTxnWebRequestAttributes(req WebRequest, setter func(...kv.KeyValue)) {
-	if req.URL != nil {
-		url := req.URL.Scheme + "://" + req.URL.Host + "/" + req.URL.Path
-		setter(standard.HTTPUrlKey.String(url))
-	} else if req.Host != "" {
-		setter(standard.HTTPHostKey.String(req.Host))
-	} else {
-		setter(standard.HTTPUrlKey.String("unknown"))
-	}
-
-	setter(standard.HTTPMethodKey.String(req.Method))
-
-	if h := req.Header; req.Header != nil {
-		if userAgent := h.Get("User-Agent"); userAgent != "" {
-			setter(standard.HTTPUserAgentKey.String(userAgent))
+}
+
+func transport(r *http.Request) TransportType {
+	if strings.HasPrefix(r.Proto, "HTTP") {
+		if r.TLS != nil {
+			return TransportHTTPS
 		}
-		lenStr := h.Get("Content-Length")
-		if lenInt, err := strconv.Atoi(lenStr); err == nil {
-			setter(standard.HTTPRequestContentLengthKey.Int(lenInt))
-		}
-	}
-}
-
-func addTxnStatusCodeAttributes(code int, setter func(...kv.KeyValue)) {
-	setter(standard.HTTPAttributesFromHTTPStatusCode(code)...)
-}
-
-func setTxnSpanStatus(code int, setter func(codes.Code, string)) {
-	setter(standard.SpanStatusFromHTTPStatusCode(code))
+		return TransportHTTP
+	}
+	return TransportUnknown
 }
 
 type dummyResponseWriter struct{}
@@ -253,23 +191,6 @@
 func (rw dummyResponseWriter) Header() http.Header         { return nil }
 func (rw dummyResponseWriter) Write(b []byte) (int, error) { return 0, nil }
 func (rw dummyResponseWriter) WriteHeader(code int)        {}
-
-func (txn *Transaction) headersJustWritten(code int) {
-	if txn.isEnded() {
-		return
-	}
-	if txn.hdrWritten() {
-		return
-	}
-
-	txn.thread.Lock()
-	txn.wroteHeader = true
-	txn.thread.Unlock()
-
-	root := txn.getRootSpan()
-	addTxnStatusCodeAttributes(code, root.Span.SetAttributes)
-	setTxnSpanStatus(code, root.Span.SetStatus)
-}
 
 // SetWebResponse allows the Transaction to instrument response code and
 // response headers.  Use the return value of this method in place of the input
@@ -295,13 +216,7 @@
 		//
 		w = dummyResponseWriter{}
 	}
-	if txn == nil || txn.thread == nil {
-		return w
-	}
-	return upgradeResponseWriter(&replacementResponseWriter{
-		txn:  txn,
-		orig: w,
-	})
+	return w
 }
 
 // StartSegmentNow starts timing a segment.  The SegmentStartTime returned can
@@ -435,12 +350,11 @@
 
 	if !txn.thread.isMultiSpan {
 		ctx, sp := txn.app.tracer.Start(remoteCtx, txn.name)
-		s := &span{
+		txn.rootSpan = &span{
 			Span: sp,
 			ctx:  ctx,
 		}
-		txn.setRootSpan(s)
-		txn.thread.currentSpan = s
+		txn.thread.currentSpan = txn.rootSpan
 	} else {
 		txn.thread.currentSpan.ctx = remoteCtx
 	}
