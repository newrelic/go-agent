module github.com/newrelic/go-agent/v3

go 1.19

require (
	github.com/golang/protobuf v1.5.3
<<<<<<< HEAD
	google.golang.org/grpc v1.54.0
=======
	github.com/valyala/fasthttp v1.49.0
	google.golang.org/grpc v1.56.3
)

require (
	github.com/andybalholm/brotli v1.0.5 // indirect
	github.com/klauspost/compress v1.16.3 // indirect
	github.com/valyala/bytebufferpool v1.0.0 // indirect
	golang.org/x/net v0.9.0 // indirect
	golang.org/x/sys v0.7.0 // indirect
	golang.org/x/text v0.9.0 // indirect
	google.golang.org/genproto v0.0.0-20230410155749-daa745c078e1 // indirect
	google.golang.org/protobuf v1.30.0 // indirect
>>>>>>> ecbc5163
)

retract v3.22.0 // release process error corrected in v3.22.1

retract v3.25.0 // release process error corrected in v3.25.1<|MERGE_RESOLUTION|>--- conflicted
+++ resolved
@@ -4,23 +4,8 @@
 
 require (
 	github.com/golang/protobuf v1.5.3
-<<<<<<< HEAD
-	google.golang.org/grpc v1.54.0
-=======
 	github.com/valyala/fasthttp v1.49.0
 	google.golang.org/grpc v1.56.3
-)
-
-require (
-	github.com/andybalholm/brotli v1.0.5 // indirect
-	github.com/klauspost/compress v1.16.3 // indirect
-	github.com/valyala/bytebufferpool v1.0.0 // indirect
-	golang.org/x/net v0.9.0 // indirect
-	golang.org/x/sys v0.7.0 // indirect
-	golang.org/x/text v0.9.0 // indirect
-	google.golang.org/genproto v0.0.0-20230410155749-daa745c078e1 // indirect
-	google.golang.org/protobuf v1.30.0 // indirect
->>>>>>> ecbc5163
 )
 
 retract v3.22.0 // release process error corrected in v3.22.1
