module github.com/newrelic/go-agent/v3

<<<<<<< HEAD
go 1.23.0

toolchain go1.24.2
=======
go 1.24
>>>>>>> f3a9acaf

require (
	github.com/google/pprof v0.0.0-20250630185457-6e76a2b096b5
	github.com/nsf/jsondiff v0.0.0-20230430225905-43f6cf3098c1
	google.golang.org/grpc v1.65.0
	google.golang.org/protobuf v1.34.2
)

require (
	golang.org/x/net v0.25.0 // indirect
	golang.org/x/sys v0.32.0 // indirect
	golang.org/x/text v0.15.0 // indirect
	google.golang.org/genproto/googleapis/rpc v0.0.0-20240528184218-531527333157 // indirect
)

retract v3.22.0 // release process error corrected in v3.22.1

retract v3.25.0 // release process error corrected in v3.25.1

retract v3.34.0 // this release erronously referred to and invalid protobuf dependency
<<<<<<< HEAD

=======
>>>>>>> f3a9acaf
retract v3.40.0 // this release erronously had deadlocks in utilization.go and incorrectly added aws-sdk-go to the go.mod file<|MERGE_RESOLUTION|>--- conflicted
+++ resolved
@@ -1,12 +1,6 @@
 module github.com/newrelic/go-agent/v3
 
-<<<<<<< HEAD
-go 1.23.0
-
-toolchain go1.24.2
-=======
 go 1.24
->>>>>>> f3a9acaf
 
 require (
 	github.com/google/pprof v0.0.0-20250630185457-6e76a2b096b5
@@ -27,8 +21,5 @@
 retract v3.25.0 // release process error corrected in v3.25.1
 
 retract v3.34.0 // this release erronously referred to and invalid protobuf dependency
-<<<<<<< HEAD
 
-=======
->>>>>>> f3a9acaf
 retract v3.40.0 // this release erronously had deadlocks in utilization.go and incorrectly added aws-sdk-go to the go.mod file