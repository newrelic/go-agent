--- conflicted
+++ resolved
@@ -235,19 +235,8 @@
 
 func main() {
 	app, err := newrelic.NewApplication(
-<<<<<<< HEAD
-		func(cfg *newrelic.Config) {
-			cfg.SpanEvents.Enabled = true
-			cfg.DistributedTracer.Enabled = true
-			cfg.InfiniteTracing.TraceObserverURI = "mtb.nr-data.net:443"
-			cfg.Host = "staging-collector.newrelic.com"
-		},
-		newrelic.ConfigAppName("Go Agent InfiniteTracing App"),
-		newrelic.ConfigLicense(panicIfUnset("NEW_RELIC_LICENSE_KEY")),
-=======
 		newrelic.ConfigAppName("Example App"),
 		newrelic.ConfigLicense(os.Getenv("NEW_RELIC_LICENSE_KEY")),
->>>>>>> 439d28ad
 		newrelic.ConfigDebugLogger(os.Stdout),
 	)
 	if nil != err {
