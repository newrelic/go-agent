--- conflicted
+++ resolved
@@ -48,15 +48,9 @@
 	}
 }
 
-<<<<<<< HEAD
-// RecordLlmFeedbackEvent adds a Llm Feedback event.
-// An error is logged if eventType or params is invalid.
-func (app *Application) RecordLlmFeedbackEvent(trace_id string, rating any, category string, message string, metadata map[string]interface{}) {
-=======
 // RecordLlmFeedbackEvent adds a LLM Feedback event.
 // An error is logged if eventType or params is invalid.
 func (app *Application) RecordLLMFeedbackEvent(trace_id string, rating any, category string, message string, metadata map[string]interface{}) {
->>>>>>> 03ee380e
 	if app == nil || app.app == nil {
 		return
 	}
