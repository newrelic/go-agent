// Copyright 2022 New Relic Corporation. All rights reserved.
// SPDX-License-Identifier: Apache-2.0

package newrelic

import (
	"runtime"
	"sync"
	"time"
)

type heapHighWaterMarkAlarmSet struct {
	lock         sync.RWMutex // protects creation of the ticker and access to map
	sampleTicker *time.Ticker // once made, only read by monitor goroutine
	alarms       map[uint64]func(uint64, *runtime.MemStats)
	done         chan byte
}

// This is a gross, high-level whole-heap memory monitor which can be used to monitor, track,
// and trigger an application's response to running out of memory as an initial step or when
// more expensive or sophisticated analysis such as per-routine memory usage tracking is not
// needed.
//
// For this, we simply configure one or more heap memory limits and for each, register a callback
// function to be called any time we notice that the total heap allocation reaches or exceeds that
// limit. Note that this means if the allocation size crosses multiple limits, then multiple
// callbacks will be triggered since each of their criteria will be met.
//
// HeapHighWaterMarkAlarmEnable starts the periodic sampling of the runtime heap allocation
// of the application, at the user-provided sampling interval. Calling HeapHighWaterMarkAlarmEnable
// with an interval less than or equal to 0 is equivalent to calling HeapHighWaterMarkAlarmDisable.
//
// If there was already a running heap monitor, this merely changes its sample interval time.
func (app *Application) HeapHighWaterMarkAlarmEnable(interval time.Duration) {
	if app == nil || app.app == nil {
		return
	}

	if interval <= 0 {
		app.HeapHighWaterMarkAlarmDisable()
		return
	}

	app.app.heapHighWaterMarkAlarms.lock.Lock()
	defer app.app.heapHighWaterMarkAlarms.lock.Unlock()
	if app.app.heapHighWaterMarkAlarms.sampleTicker == nil {
		app.app.heapHighWaterMarkAlarms.sampleTicker = time.NewTicker(interval)
		app.app.heapHighWaterMarkAlarms.done = make(chan byte)
		go app.app.heapHighWaterMarkAlarms.monitor()
	} else {
		app.app.heapHighWaterMarkAlarms.sampleTicker.Reset(interval)
	}
}

func (as *heapHighWaterMarkAlarmSet) monitor() {
	for {
		select {
		case <-as.sampleTicker.C:
			var m runtime.MemStats
			runtime.ReadMemStats(&m)
			as.lock.RLock()
			if as.alarms != nil {
				for limit, callback := range as.alarms {
					if m.HeapAlloc >= limit {
						callback(limit, &m)
					}
				}
			}
			as.lock.RUnlock()
		case <-as.done:
			return
		}
	}
}

// HeapHighWaterMarkAlarmShutdown stops the monitoring goroutine and deallocates the entire
<<<<<<< HEAD

// monitoring completely. All alarms are calcelled and disabled.
func (app *Application) HeapHighWaterMarkAlarmShutdown() {
	if app == nil || app.app == nil {
		return
	}

	app.app.heapHighWaterMarkAlarms.lock.Lock()
	defer app.app.heapHighWaterMarkAlarms.lock.Unlock()
	if app.app.heapHighWaterMarkAlarms.sampleTicker != nil {
		app.app.heapHighWaterMarkAlarms.sampleTicker.Stop()
	}
	if app.app.heapHighWaterMarkAlarms.done != nil {
		app.app.heapHighWaterMarkAlarms.done <- 0
=======
// monitoring completely. All alarms are canceled and disabled.
func (a *Application) HeapHighWaterMarkAlarmShutdown() {
	if a == nil || a.app == nil {
		return
	}

	a.app.heapHighWaterMarkAlarms.lock.Lock()
	defer a.app.heapHighWaterMarkAlarms.lock.Unlock()

	if a.app.heapHighWaterMarkAlarms.sampleTicker != nil {
		a.app.heapHighWaterMarkAlarms.sampleTicker.Stop()
	}
	if a.app.heapHighWaterMarkAlarms.done != nil {
		a.app.heapHighWaterMarkAlarms.done <- 0
>>>>>>> f3a9acaf
	}
	if app.app.heapHighWaterMarkAlarms.alarms != nil {
		clear(app.app.heapHighWaterMarkAlarms.alarms)
		app.app.heapHighWaterMarkAlarms.alarms = nil
	}
	app.app.heapHighWaterMarkAlarms.sampleTicker = nil
}

// HeapHighWaterMarkAlarmDisable stops sampling the heap memory allocation started by
// HeapHighWaterMarkAlarmEnable. It is safe to call even if HeapHighWaterMarkAlarmEnable was
// never called or the alarms were already disabled.
func (app *Application) HeapHighWaterMarkAlarmDisable() {
	if app == nil || app.app == nil {
		return
	}

	app.app.heapHighWaterMarkAlarms.lock.Lock()
	defer app.app.heapHighWaterMarkAlarms.lock.Unlock()
	if app.app.heapHighWaterMarkAlarms.sampleTicker != nil {
		app.app.heapHighWaterMarkAlarms.sampleTicker.Stop()
	}
}

// HeapHighWaterMarkAlarmSet adds a heap memory high water mark alarm to the set of alarms
// being tracked by the running heap monitor. Memory is checked on the interval specified to
// the last call to HeapHighWaterMarkAlarmEnable, and if at that point the globally allocated heap
// memory is at least the specified size, the provided callback function will be invoked. This
// method may be called multiple times to register any number of callback functions to respond
// to different memory thresholds. For example, you may wish to make measurements or warnings
// of various urgency levels before finally taking action.
//
// If HeapHighWaterMarkAlarmSet is called with the same memory limit as a previous call, the
// supplied callback function will replace the one previously registered for that limit. If
// the function is given as nil, then that memory limit alarm is removed from the list.
func (app *Application) HeapHighWaterMarkAlarmSet(limit uint64, f func(uint64, *runtime.MemStats)) {
	if app == nil || app.app == nil {
		return
	}

	app.app.heapHighWaterMarkAlarms.lock.Lock()
	defer app.app.heapHighWaterMarkAlarms.lock.Unlock()

	if app.app.heapHighWaterMarkAlarms.alarms == nil {
		app.app.heapHighWaterMarkAlarms.alarms = make(map[uint64]func(uint64, *runtime.MemStats))
	}

	if f == nil {
		delete(app.app.heapHighWaterMarkAlarms.alarms, limit)
	} else {
		app.app.heapHighWaterMarkAlarms.alarms[limit] = f
	}
}

// HeapHighWaterMarkAlarmClearAll removes all high water mark alarms from the memory monitor
// set.
func (app *Application) HeapHighWaterMarkAlarmClearAll() {
	if app == nil || app.app == nil {
		return
	}

	app.app.heapHighWaterMarkAlarms.lock.Lock()
	defer app.app.heapHighWaterMarkAlarms.lock.Unlock()

	if app.app.heapHighWaterMarkAlarms.alarms == nil {
		return
	}

	clear(app.app.heapHighWaterMarkAlarms.alarms)
}<|MERGE_RESOLUTION|>--- conflicted
+++ resolved
@@ -74,9 +74,7 @@
 }
 
 // HeapHighWaterMarkAlarmShutdown stops the monitoring goroutine and deallocates the entire
-<<<<<<< HEAD
-
-// monitoring completely. All alarms are calcelled and disabled.
+// monitoring completely. All alarms are cancelled and disabled.
 func (app *Application) HeapHighWaterMarkAlarmShutdown() {
 	if app == nil || app.app == nil {
 		return
@@ -89,22 +87,6 @@
 	}
 	if app.app.heapHighWaterMarkAlarms.done != nil {
 		app.app.heapHighWaterMarkAlarms.done <- 0
-=======
-// monitoring completely. All alarms are canceled and disabled.
-func (a *Application) HeapHighWaterMarkAlarmShutdown() {
-	if a == nil || a.app == nil {
-		return
-	}
-
-	a.app.heapHighWaterMarkAlarms.lock.Lock()
-	defer a.app.heapHighWaterMarkAlarms.lock.Unlock()
-
-	if a.app.heapHighWaterMarkAlarms.sampleTicker != nil {
-		a.app.heapHighWaterMarkAlarms.sampleTicker.Stop()
-	}
-	if a.app.heapHighWaterMarkAlarms.done != nil {
-		a.app.heapHighWaterMarkAlarms.done <- 0
->>>>>>> f3a9acaf
 	}
 	if app.app.heapHighWaterMarkAlarms.alarms != nil {
 		clear(app.app.heapHighWaterMarkAlarms.alarms)
