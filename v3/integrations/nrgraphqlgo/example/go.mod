--- conflicted
+++ resolved
@@ -16,21 +16,12 @@
 	github.com/klauspost/compress v1.16.3 // indirect
 	github.com/valyala/bytebufferpool v1.0.0 // indirect
 	github.com/valyala/fasthttp v1.49.0 // indirect
-<<<<<<< HEAD
 	golang.org/x/net v0.17.0 // indirect
 	golang.org/x/sys v0.13.0 // indirect
 	golang.org/x/text v0.13.0 // indirect
-	google.golang.org/genproto v0.0.0-20230110181048-76db0878b65f // indirect
-	google.golang.org/grpc v1.54.0 // indirect
-	google.golang.org/protobuf v1.28.1 // indirect
-=======
-	golang.org/x/net v0.9.0 // indirect
-	golang.org/x/sys v0.7.0 // indirect
-	golang.org/x/text v0.9.0 // indirect
 	google.golang.org/genproto v0.0.0-20230410155749-daa745c078e1 // indirect
 	google.golang.org/grpc v1.56.3 // indirect
 	google.golang.org/protobuf v1.30.0 // indirect
->>>>>>> ecbc5163
 )
 
 replace github.com/newrelic/go-agent/v3/integrations/nrgraphqlgo => ../
