--- conflicted
+++ resolved
@@ -6,18 +6,13 @@
 	// protobuf v1.3.0 is the earliest version using modules, we use v1.3.1
 	// because all dependencies were removed in this version.
 	github.com/golang/protobuf v1.5.4
-<<<<<<< HEAD
-	github.com/newrelic/go-agent/v3 v3.40.1
-=======
 	github.com/newrelic/go-agent/v3 v3.41.0
->>>>>>> f3a9acaf
 	github.com/newrelic/go-agent/v3/integrations/nrsecurityagent v1.1.0
 	// v1.15.0 is the earliest version of grpc using modules.
 	google.golang.org/grpc v1.65.0
 	google.golang.org/protobuf v1.34.2
 )
 
-
 replace github.com/newrelic/go-agent/v3/integrations/nrsecurityagent => ../../integrations/nrsecurityagent
 
 replace github.com/newrelic/go-agent/v3 => ../..