--- conflicted
+++ resolved
@@ -5,15 +5,10 @@
 go 1.24
 
 require (
-<<<<<<< HEAD
-	github.com/newrelic/go-agent/v3 v3.40.1
-=======
 	github.com/newrelic/go-agent/v3 v3.41.0
->>>>>>> f3a9acaf
 	// v0.8.0 was the last release in 2016, and when
 	// major development on pkg/errors stopped.
 	github.com/pkg/errors v0.8.0
 )
 
-
 replace github.com/newrelic/go-agent/v3 => ../..