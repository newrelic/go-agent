module github.com/newrelic/go-agent/v3/integrations/nrredis-v8

// https://github.com/go-redis/redis/blob/master/go.mod
go 1.24

require (
	github.com/go-redis/redis/v8 v8.4.0
<<<<<<< HEAD
	github.com/newrelic/go-agent/v3 v3.40.1
=======
	github.com/newrelic/go-agent/v3 v3.41.0
>>>>>>> f3a9acaf
)


replace github.com/newrelic/go-agent/v3 => ../..<|MERGE_RESOLUTION|>--- conflicted
+++ resolved
@@ -5,12 +5,7 @@
 
 require (
 	github.com/go-redis/redis/v8 v8.4.0
-<<<<<<< HEAD
-	github.com/newrelic/go-agent/v3 v3.40.1
-=======
 	github.com/newrelic/go-agent/v3 v3.41.0
->>>>>>> f3a9acaf
 )
 
-
 replace github.com/newrelic/go-agent/v3 => ../..