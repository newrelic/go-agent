--- conflicted
+++ resolved
@@ -4,13 +4,8 @@
 go 1.24
 
 require (
-<<<<<<< HEAD
-	github.com/newrelic/go-agent/v3 v3.40.1
-=======
 	github.com/newrelic/go-agent/v3 v3.41.0
->>>>>>> f3a9acaf
 	github.com/redis/go-redis/v9 v9.0.2
 )
 
-
 replace github.com/newrelic/go-agent/v3 => ../..