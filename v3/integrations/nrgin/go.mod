--- conflicted
+++ resolved
@@ -6,12 +6,7 @@
 
 require (
 	github.com/gin-gonic/gin v1.9.1
-<<<<<<< HEAD
-	github.com/newrelic/go-agent/v3 v3.40.1
-=======
 	github.com/newrelic/go-agent/v3 v3.41.0
->>>>>>> f3a9acaf
 )
 
-
 replace github.com/newrelic/go-agent/v3 => ../..