--- conflicted
+++ resolved
@@ -4,13 +4,8 @@
 
 require (
 	connectrpc.com/connect v1.16.2
-<<<<<<< HEAD
-	github.com/newrelic/go-agent/v3 v3.40.1
-=======
 	github.com/newrelic/go-agent/v3 v3.41.0
->>>>>>> f3a9acaf
 	google.golang.org/protobuf v1.34.2
 )
 
-
 replace github.com/newrelic/go-agent/v3 => ../..