module github.com/newrelic/go-agent/v3/integrations/nrhttprouter

// As of Dec 2019, the httprouter go.mod file uses 1.7:
// https://github.com/julienschmidt/httprouter/blob/master/go.mod
go 1.24

require (
	// v1.3.0 is the earliest version of httprouter using modules.
	github.com/julienschmidt/httprouter v1.3.0
<<<<<<< HEAD
	github.com/newrelic/go-agent/v3 v3.40.1
=======
	github.com/newrelic/go-agent/v3 v3.41.0
>>>>>>> f3a9acaf
)


replace github.com/newrelic/go-agent/v3 => ../..<|MERGE_RESOLUTION|>--- conflicted
+++ resolved
@@ -7,12 +7,7 @@
 require (
 	// v1.3.0 is the earliest version of httprouter using modules.
 	github.com/julienschmidt/httprouter v1.3.0
-<<<<<<< HEAD
-	github.com/newrelic/go-agent/v3 v3.40.1
-=======
 	github.com/newrelic/go-agent/v3 v3.41.0
->>>>>>> f3a9acaf
 )
 
-
 replace github.com/newrelic/go-agent/v3 => ../..