module github.com/newrelic/go-agent/v3/integrations/nrzap

// As of Dec 2019, zap has 1.13 in their go.mod file:
// https://github.com/uber-go/zap/blob/master/go.mod
go 1.24

require (
<<<<<<< HEAD
	github.com/newrelic/go-agent/v3 v3.40.1
=======
	github.com/newrelic/go-agent/v3 v3.41.0
>>>>>>> f3a9acaf
	// v1.12.0 is the earliest version of zap using modules.
	go.uber.org/zap v1.12.0
)


replace github.com/newrelic/go-agent/v3 => ../..<|MERGE_RESOLUTION|>--- conflicted
+++ resolved
@@ -5,14 +5,9 @@
 go 1.24
 
 require (
-<<<<<<< HEAD
-	github.com/newrelic/go-agent/v3 v3.40.1
-=======
 	github.com/newrelic/go-agent/v3 v3.41.0
->>>>>>> f3a9acaf
 	// v1.12.0 is the earliest version of zap using modules.
 	go.uber.org/zap v1.12.0
 )
 
-
 replace github.com/newrelic/go-agent/v3 => ../..