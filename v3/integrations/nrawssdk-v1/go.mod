module github.com/newrelic/go-agent/v3/integrations/nrawssdk-v1

// As of Dec 2019, aws-sdk-go's go.mod does not specify a Go version.  1.6 is
// the earliest version of Go tested by aws-sdk-go's CI:
// https://github.com/aws/aws-sdk-go/blob/master/.travis.yml
go 1.24

require (
	// v1.15.0 is the first aws-sdk-go version with module support.
	github.com/aws/aws-sdk-go v1.34.0
<<<<<<< HEAD
	github.com/newrelic/go-agent/v3 v3.40.1
=======
	github.com/newrelic/go-agent/v3 v3.41.0
>>>>>>> f3a9acaf
)


replace github.com/newrelic/go-agent/v3 => ../..<|MERGE_RESOLUTION|>--- conflicted
+++ resolved
@@ -8,12 +8,7 @@
 require (
 	// v1.15.0 is the first aws-sdk-go version with module support.
 	github.com/aws/aws-sdk-go v1.34.0
-<<<<<<< HEAD
-	github.com/newrelic/go-agent/v3 v3.40.1
-=======
 	github.com/newrelic/go-agent/v3 v3.41.0
->>>>>>> f3a9acaf
 )
 
-
 replace github.com/newrelic/go-agent/v3 => ../..