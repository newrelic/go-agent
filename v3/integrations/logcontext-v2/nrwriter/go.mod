module github.com/newrelic/go-agent/v3/integrations/logcontext-v2/nrwriter

go 1.24

<<<<<<< HEAD
require github.com/newrelic/go-agent/v3 v3.40.1
=======
require github.com/newrelic/go-agent/v3 v3.41.0
>>>>>>> f3a9acaf


replace github.com/newrelic/go-agent/v3 => ../../..<|MERGE_RESOLUTION|>--- conflicted
+++ resolved
@@ -2,11 +2,6 @@
 
 go 1.24
 
-<<<<<<< HEAD
-require github.com/newrelic/go-agent/v3 v3.40.1
-=======
 require github.com/newrelic/go-agent/v3 v3.41.0
->>>>>>> f3a9acaf
-
 
 replace github.com/newrelic/go-agent/v3 => ../../..