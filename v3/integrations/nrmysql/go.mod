--- conflicted
+++ resolved
@@ -7,12 +7,7 @@
 	// v1.5.0 is the first mysql version to support gomod
 	github.com/go-sql-driver/mysql v1.6.0
 	// v3.3.0 includes the new location of ParseQuery
-<<<<<<< HEAD
-	github.com/newrelic/go-agent/v3 v3.40.1
-=======
 	github.com/newrelic/go-agent/v3 v3.41.0
->>>>>>> f3a9acaf
 )
 
-
 replace github.com/newrelic/go-agent/v3 => ../..