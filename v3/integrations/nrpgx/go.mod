--- conflicted
+++ resolved
@@ -11,8 +11,5 @@
 	github.com/newrelic/go-agent/v3 v3.3.0
 	github.com/pkg/errors v0.9.1 // indirect
 	golang.org/x/text v0.3.8 // indirect
-<<<<<<< HEAD
-=======
 	golang.org/x/crypto v0.1.0 // indirect
->>>>>>> eaa75d70
 )