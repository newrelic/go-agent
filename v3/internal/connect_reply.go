// Copyright 2020 New Relic Corporation. All rights reserved.
// SPDX-License-Identifier: Apache-2.0

package internal

import (
	"context"
	"encoding/json"
	"fmt"
	"net"
	"strings"
	"time"
)

// AgentRunID identifies the current connection with the collector.
type AgentRunID string

// DialerFunc is a shorthand that is used in tests for connecting directly
// to a local gRPC server
type DialerFunc func(context.Context, string) (net.Conn, error)

func (id AgentRunID) String() string {
	return string(id)
}

// PreconnectReply contains settings from the preconnect endpoint.
type PreconnectReply struct {
	Collector        string           `json:"redirect_host"`
	SecurityPolicies SecurityPolicies `json:"security_policies"`
}

// ConnectReply contains all of the settings and state send down from the
// collector.  It should not be modified after creation.
type ConnectReply struct {
	RunID                 AgentRunID        `json:"agent_run_id"`
	RequestHeadersMap     map[string]string `json:"request_headers_map"`
	MaxPayloadSizeInBytes int               `json:"max_payload_size_in_bytes"`
	EntityGUID            string            `json:"entity_guid"`

	// Transaction Name Modifiers
	SegmentTerms segmentRules `json:"transaction_segment_terms"`
	TxnNameRules MetricRules  `json:"transaction_name_rules"`
	URLRules     MetricRules  `json:"url_rules"`
	MetricRules  MetricRules  `json:"metric_name_rules"`

	// Cross Process
	EncodingKey     string            `json:"encoding_key"`
	CrossProcessID  string            `json:"cross_process_id"`
	TrustedAccounts TrustedAccountSet `json:"trusted_account_ids"`

	// Settings
	KeyTxnApdex            map[string]float64 `json:"web_transactions_apdex"`
	ApdexThresholdSeconds  float64            `json:"apdex_t"`
	CollectAnalyticsEvents bool               `json:"collect_analytics_events"`
	CollectCustomEvents    bool               `json:"collect_custom_events"`
	CollectTraces          bool               `json:"collect_traces"`
	CollectErrors          bool               `json:"collect_errors"`
	CollectErrorEvents     bool               `json:"collect_error_events"`
	CollectSpanEvents      bool               `json:"collect_span_events"`

	// RUM
	AgentLoader string `json:"js_agent_loader"`
	Beacon      string `json:"beacon"`
	BrowserKey  string `json:"browser_key"`
	AppID       string `json:"application_id"`
	ErrorBeacon string `json:"error_beacon"`
	JSAgentFile string `json:"js_agent_file"`

	// PreconnectReply fields are not in the connect reply, this embedding
	// is done to simplify code.
	PreconnectReply `json:"-"`

	Messages []struct {
		Message string `json:"message"`
		Level   string `json:"level"`
	} `json:"messages"`

	// TraceIDGenerator creates random IDs for distributed tracing.  It
	// exists here in the connect reply so it can be modified to create
	// deterministic identifiers in tests.
	TraceIDGenerator *TraceIDGenerator `json:"-"`
	// DistributedTraceTimestampGenerator allows tests to fix the outbound
	// DT header timestamp.
	DistributedTraceTimestampGenerator func() time.Time `json:"-"`
	// TraceObsDialer allows tests to connect to a local TraceObserver directly
	TraceObsDialer DialerFunc

	// BetterCAT/Distributed Tracing
	AccountID                     string `json:"account_id"`
	TrustedAccountKey             string `json:"trusted_account_key"`
	PrimaryAppID                  string `json:"primary_application_id"`
	SamplingTarget                uint64 `json:"sampling_target"`
	SamplingTargetPeriodInSeconds int    `json:"sampling_target_period_in_seconds"`

	ServerSideConfig struct {
		TransactionTracerEnabled *bool `json:"transaction_tracer.enabled"`
		// TransactionTracerThreshold should contain either a number or
		// "apdex_f" if it is non-nil.
		TransactionTracerThreshold           interface{} `json:"transaction_tracer.transaction_threshold"`
		TransactionTracerStackTraceThreshold *float64    `json:"transaction_tracer.stack_trace_threshold"`
		ErrorCollectorEnabled                *bool       `json:"error_collector.enabled"`
		ErrorCollectorIgnoreStatusCodes      []int       `json:"error_collector.ignore_status_codes"`
		CrossApplicationTracerEnabled        *bool       `json:"cross_application_tracer.enabled"`
	} `json:"agent_config"`

	// Faster Event Harvest
	EventData              EventHarvestConfig `json:"event_harvest_config"`
	SpanEventHarvestConfig `json:"span_event_harvest_config"`
}

// EventHarvestConfig contains fields relating to faster event harvest.
// This structure is used in the connect request (to send up defaults)
// and in the connect response (to get the server values).
//
// https://source.datanerd.us/agents/agent-specs/blob/master/Connect-LEGACY.md#event_harvest_config-hash
// https://source.datanerd.us/agents/agent-specs/blob/master/Connect-LEGACY.md#event-harvest-config
type EventHarvestConfig struct {
	ReportPeriodMs int `json:"report_period_ms,omitempty"`
	Limits         struct {
		TxnEvents    *uint `json:"analytic_event_data,omitempty"`
		CustomEvents *uint `json:"custom_event_data,omitempty"`
		LogEvents    *uint `json:"log_event_data,omitempty"`
		ErrorEvents  *uint `json:"error_event_data,omitempty"`
		SpanEvents   *uint `json:"span_event_data,omitempty"`
	} `json:"harvest_limits"`
}

// SpanEventHarvestConfig contains the Reporting period time and the given harvest limit.
type SpanEventHarvestConfig struct {
	ReportPeriod *uint `json:"report_period_ms"`
	HarvestLimit *uint `json:"harvest_limit"`
}

// ConfigurablePeriod returns the Faster Event Harvest configurable reporting period if it is set, or the default
// report period otherwise.
func (r *ConnectReply) ConfigurablePeriod() time.Duration {
	ms := DefaultConfigurableEventHarvestMs
	if nil != r && r.EventData.ReportPeriodMs > 0 {
		ms = r.EventData.ReportPeriodMs
	}
	return time.Duration(ms) * time.Millisecond
}

func uintPtr(x uint) *uint { return &x }

// DefaultEventHarvestConfig provides faster event harvest defaults.
func DefaultEventHarvestConfig(maxTxnEvents, maxLogEvents, maxCustomEvents int) EventHarvestConfig {
	cfg := EventHarvestConfig{}
	cfg.ReportPeriodMs = DefaultConfigurableEventHarvestMs
	cfg.Limits.TxnEvents = uintPtr(uint(maxTxnEvents))
	cfg.Limits.CustomEvents = uintPtr(uint(maxCustomEvents))
	cfg.Limits.LogEvents = uintPtr(uint(maxLogEvents))
	cfg.Limits.ErrorEvents = uintPtr(uint(MaxErrorEvents))
	return cfg
}

// DefaultEventHarvestConfigWithDT is an extended version of DefaultEventHarvestConfig,
// with the addition that it takes into account distributed tracer span event harvest limits.
func DefaultEventHarvestConfigWithDT(maxTxnEvents, maxLogEvents, maxCustomEvents, spanEventLimit int, dtEnabled bool) EventHarvestConfig {
	cfg := DefaultEventHarvestConfig(maxTxnEvents, maxLogEvents, maxCustomEvents)
	if dtEnabled {
		cfg.Limits.SpanEvents = uintPtr(uint(spanEventLimit))
	}
	return cfg
}

// TrustedAccountSet is used for CAT.
type TrustedAccountSet map[int]struct{}

// IsTrusted reveals whether the account can be trusted.
func (t *TrustedAccountSet) IsTrusted(account int) bool {
	_, exists := (*t)[account]
	return exists
}

// UnmarshalJSON unmarshals the trusted set from the connect reply JSON.
func (t *TrustedAccountSet) UnmarshalJSON(data []byte) error {
	accounts := make([]int, 0)
	if err := json.Unmarshal(data, &accounts); err != nil {
		return err
	}

	*t = make(TrustedAccountSet)
	for _, account := range accounts {
		(*t)[account] = struct{}{}
	}

	return nil
}

// ConnectReplyDefaults returns a newly allocated ConnectReply with the proper
// default settings.  A pointer to a global is not used to prevent consumers
// from changing the default settings.
func ConnectReplyDefaults() *ConnectReply {
	return &ConnectReply{
		ApdexThresholdSeconds:  0.5,
		CollectAnalyticsEvents: true,
		CollectCustomEvents:    true,
		CollectTraces:          true,
		CollectErrors:          true,
		CollectErrorEvents:     true,
		CollectSpanEvents:      true,
		MaxPayloadSizeInBytes:  MaxPayloadSizeInBytes,

		SamplingTarget:                10,
		SamplingTargetPeriodInSeconds: 60,

		TraceIDGenerator:                   NewTraceIDGenerator(int64(time.Now().UnixNano())),
		DistributedTraceTimestampGenerator: time.Now,
	}
}

// CalculateApdexThreshold calculates the apdex threshold.
func CalculateApdexThreshold(c *ConnectReply, txnName string) time.Duration {
	if t, ok := c.KeyTxnApdex[txnName]; ok {
		return FloatSecondsToDuration(t)
	}
	return FloatSecondsToDuration(c.ApdexThresholdSeconds)
}

const (
	webMetricPrefix        = "WebTransaction/Go"
	backgroundMetricPrefix = "OtherTransaction/Go"
)

// CreateFullTxnName uses collector rules and the appropriate metric prefix to
// construct the full transaction metric name from the name given by the
// consumer.
func CreateFullTxnName(input string, reply *ConnectReply, isWeb bool) string {
	var afterURLRules string
	if "" != input {
		afterURLRules = reply.URLRules.Apply(input)
		if "" == afterURLRules {
			return ""
		}
	}

	prefix := backgroundMetricPrefix
	if isWeb {
		prefix = webMetricPrefix
	}

	var beforeNameRules string
	if strings.HasPrefix(afterURLRules, "/") {
		beforeNameRules = prefix + afterURLRules
	} else {
		beforeNameRules = prefix + "/" + afterURLRules
	}

	afterNameRules := reply.TxnNameRules.Apply(beforeNameRules)
	if "" == afterNameRules {
		return ""
	}

	return reply.SegmentTerms.apply(afterNameRules)
}

// RequestEventLimits sets limits for reservior testing
type RequestEventLimits struct {
	CustomEvents int
}

const (
	// CustomEventHarvestsPerMinute is the number of times per minute custom events are harvested
	CustomEventHarvestsPerMinute = 5
)

// MockConnectReplyEventLimits sets up a mock connect reply to test event limits
<<<<<<< HEAD
// Currently only verifies custom insights events
=======
>>>>>>> 02f034f1
func (r *ConnectReply) MockConnectReplyEventLimits(limits *RequestEventLimits) {
	r.SetSampleEverything()

	r.EventData.Limits.CustomEvents = uintPtr(uint(limits.CustomEvents) / (60 / CustomEventHarvestsPerMinute))

	// The mock server will be limited to a maximum of 100,000 events per minute
	if limits.CustomEvents > 100000 {
		r.EventData.Limits.CustomEvents = uintPtr(uint(100000) / (60 / CustomEventHarvestsPerMinute))
	}

	if limits.CustomEvents <= 0 {
		r.EventData.Limits.CustomEvents = uintPtr(uint(0) / (60 / CustomEventHarvestsPerMinute))
	}
}

// SetSampleEverything is used for testing to ensure span events get saved.
func (r *ConnectReply) SetSampleEverything() {
	// These constants are not large enough to sample everything forever,
	// but should satisfy our tests!
	r.SamplingTarget = 1000 * 1000 * 1000
	r.SamplingTargetPeriodInSeconds = 1000 * 1000 * 1000
}

// SetSampleNothing is used for testing to ensure no span events get saved.
func (r *ConnectReply) SetSampleNothing() {
	r.SamplingTarget = 0
}

// UnmarshalConnectReply takes the body of a Connect reply, in the form of bytes, and a
// PreconnectReply, and converts it into a *ConnectReply
func UnmarshalConnectReply(body []byte, preconnect PreconnectReply) (*ConnectReply, error) {
	var reply struct {
		Reply *ConnectReply `json:"return_value"`
	}
	reply.Reply = ConnectReplyDefaults()
	err := json.Unmarshal(body, &reply)
	if nil != err {
		return nil, fmt.Errorf("unable to parse connect reply: %v", err)
	}

	reply.Reply.PreconnectReply = preconnect

	return reply.Reply, nil
}<|MERGE_RESOLUTION|>--- conflicted
+++ resolved
@@ -266,10 +266,7 @@
 )
 
 // MockConnectReplyEventLimits sets up a mock connect reply to test event limits
-<<<<<<< HEAD
-// Currently only verifies custom insights events
-=======
->>>>>>> 02f034f1
+// currently only verifies custom insights events
 func (r *ConnectReply) MockConnectReplyEventLimits(limits *RequestEventLimits) {
 	r.SetSampleEverything()
 
