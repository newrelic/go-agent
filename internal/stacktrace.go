package internal

import (
	"bytes"
	"path"
	"runtime"
)

// StackTrace is a list of nested StackFrames at a certain point in time.
// The frames in a StackTrace are ordered by nesting depth with the outermost
// function being at the last position of the list.
type StackTrace []StackFrame

// StackFrame represents a function call in a stack trace.
type StackFrame struct {
	File     string
	Line     int
	Function string
}

// GetStackTrace returns a new StackTrace.
func GetStackTrace(skipFrames int) StackTrace {
	frames := make([]uintptr, maxStackTraceFrames)

	// skips runtime.Callers and this function
	n := runtime.Callers(skipFrames+2, frames)

	trace := make([]StackFrame, n)
	for i, pc := range frames[0:n] {
		f := StackFrame{}
		fun, place := pcToFunc(pc)
		if nil != fun {
			f.Function = fun.Name()
			f.File, f.Line = fun.FileLine(place)
		}

		trace[i] = f
	}

	return StackTrace(trace)
}

func pcToFunc(pc uintptr) (*runtime.Func, uintptr) {
	// The Golang runtime package documentation says "To look up the file
	// and line number of the call itself, use pc[i]-1. As an exception to
	// this rule, if pc[i-1] corresponds to the function runtime.sigpanic,
	// then pc[i] is the program counter of a faulting instruction and
	// should be used without any subtraction."
	//
	// TODO: Fully understand when this subtraction is necessary.
	place := pc - 1
	return runtime.FuncForPC(place), place
}

func topCallerNameBase(st StackTrace) string {
	if len(st) == 0 {
		return ""
	}

	return path.Base(st[0].Function)
}

<<<<<<< HEAD
// simplifyStackTraceFilename makes stack traces smaller and more readable by
// removing anything preceding the first occurrence of `/src/`.  This is
// intended to remove the $GOROOT and the $GOPATH.
func simplifyStackTraceFilename(raw string) string {
	idx := strings.Index(raw, "/src/")
	if idx < 0 {
		return raw
	}
	return raw[idx+5:]
}

const (
	unknownStackTraceFunc = "unknown"
)

// String returns a textual representation of f.
// The format is designed to match the Ruby agent.
func (f StackFrame) String() string {
	if f.Function == "" {
		return unknownStackTraceFunc
	}

	file := simplifyStackTraceFilename(f.File)
	name := path.Base(f.Function)
	return fmt.Sprintf("%s:%d:in `%s'", file, f.Line, name)
}

=======
>>>>>>> 7d12ae22
// WriteJSON adds the stack trace to the buffer in the JSON form expected by the
// collector.
func (st StackTrace) WriteJSON(buf *bytes.Buffer) {
	buf.WriteByte('[')
	for i, frame := range st {
		if i > 0 {
			buf.WriteByte(',')
		}
<<<<<<< HEAD
		jsonx.AppendString(buf, frame.String())
=======
		// Implements the format documented here:
		// https://source.datanerd.us/agents/agent-specs/blob/master/Stack-Traces.md
		buf.WriteByte('{')
		if f, place := pcToFunc(pc); nil != f {
			name := path.Base(f.Name())
			file, line := f.FileLine(place)

			w := jsonFieldsWriter{buf: buf}
			w.stringField("filepath", file)
			w.stringField("name", name)
			w.intField("line", int64(line))
		}
		buf.WriteByte('}')
>>>>>>> 7d12ae22
	}
	buf.WriteByte(']')
}

// MarshalJSON prepares JSON in the format expected by the collector.
func (st StackTrace) MarshalJSON() ([]byte, error) {
	estimate := 256 * len(st)
	buf := bytes.NewBuffer(make([]byte, 0, estimate))

	st.WriteJSON(buf)

	return buf.Bytes(), nil
}<|MERGE_RESOLUTION|>--- conflicted
+++ resolved
@@ -60,7 +60,6 @@
 	return path.Base(st[0].Function)
 }
 
-<<<<<<< HEAD
 // simplifyStackTraceFilename makes stack traces smaller and more readable by
 // removing anything preceding the first occurrence of `/src/`.  This is
 // intended to remove the $GOROOT and the $GOPATH.
@@ -88,8 +87,6 @@
 	return fmt.Sprintf("%s:%d:in `%s'", file, f.Line, name)
 }
 
-=======
->>>>>>> 7d12ae22
 // WriteJSON adds the stack trace to the buffer in the JSON form expected by the
 // collector.
 func (st StackTrace) WriteJSON(buf *bytes.Buffer) {
@@ -98,23 +95,7 @@
 		if i > 0 {
 			buf.WriteByte(',')
 		}
-<<<<<<< HEAD
 		jsonx.AppendString(buf, frame.String())
-=======
-		// Implements the format documented here:
-		// https://source.datanerd.us/agents/agent-specs/blob/master/Stack-Traces.md
-		buf.WriteByte('{')
-		if f, place := pcToFunc(pc); nil != f {
-			name := path.Base(f.Name())
-			file, line := f.FileLine(place)
-
-			w := jsonFieldsWriter{buf: buf}
-			w.stringField("filepath", file)
-			w.stringField("name", name)
-			w.intField("line", int64(line))
-		}
-		buf.WriteByte('}')
->>>>>>> 7d12ae22
 	}
 	buf.WriteByte(']')
 }
